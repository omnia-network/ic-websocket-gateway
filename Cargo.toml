[workspace]
members = [
    "src/ic-websocket-gateway",
    "src/ic-identity",
    "src/scripts",
    "src/gateway-state",
    "src/canister-utils",
    "tests/src/test_canister_rs",
]
default-members = ["src/ic-websocket-gateway"]

resolver = "2"

[workspace.package]
edition = "2021"
rust-version = "1.76.0"
repository = "https://github.com/omnia-network/ic-websocket-gateway"
description = "IC Websocket Gateway workspace"
license = "MIT"

[workspace.dependencies]
candid = "0.10.3"
ic-cdk = "0.12.0"
ic-cdk-macros = "0.8.4"
ic-agent = "0.33.0"

serde = "1.0.176"

reqwest = "0.11.7"
tokio = { version = "1.29.1", features = ["full"] }
tracing = "0.1.40"
<<<<<<< HEAD
metrics = "0.22.1"
=======

canister-utils = { path = "src/canister-utils" }
ic-identity = { path = "src/ic-identity" }
>>>>>>> f47a0a37
<|MERGE_RESOLUTION|>--- conflicted
+++ resolved
@@ -29,10 +29,7 @@
 reqwest = "0.11.7"
 tokio = { version = "1.29.1", features = ["full"] }
 tracing = "0.1.40"
-<<<<<<< HEAD
 metrics = "0.22.1"
-=======
 
 canister-utils = { path = "src/canister-utils" }
-ic-identity = { path = "src/ic-identity" }
->>>>>>> f47a0a37
+ic-identity = { path = "src/ic-identity" }