use crate::{
    canister_poller::CanisterPoller,
    client_session::{ClientSession, IcWsError, IcWsSessionState},
    ws_listener::ClientId,
};
use canister_utils::{ws_close, CanisterWsCloseArguments, ClientKey, IcWsCanisterMessage};
use futures_util::StreamExt;
use gateway_state::{CanisterPrincipal, ClientRemovalResult, GatewayState, PollerState};
use ic_agent::Agent;
<<<<<<< HEAD
use metrics::{counter, gauge, histogram};
=======
use metrics::{gauge, histogram};
>>>>>>> f47a0a37
use std::sync::Arc;
use std::time::Instant;
use tokio::{
    io::{AsyncRead, AsyncWrite},
    sync::mpsc::{self, Receiver, Sender},
};
use tokio_tungstenite::accept_async;
use tracing::{debug, field, info, span, warn, Instrument, Level, Span};

/// Handler of a client IC WS session
pub struct ClientSessionHandler {
    /// Identifier of the client connection
    id: ClientId,
    /// Agent used to interact with the IC
    agent: Arc<Agent>,
    /// State of the gateway
    gateway_state: GatewayState,
    /// Polling interval in milliseconds
    polling_interval_ms: u64,
    // Time to the start of the connection
    start_connection_time: Instant,
}

impl ClientSessionHandler {
    pub fn new(
        id: ClientId,
        agent: Arc<Agent>,
        gateway_state: GatewayState,
        polling_interval_ms: u64,
        start_connection_time: Instant,
    ) -> Self {
        Self {
            id,
            agent,
            gateway_state,
            polling_interval_ms,
            start_connection_time,
        }
    }

    /// Upgrades to a WebSocket connection and handles the client session
    pub async fn start_session<S: AsyncRead + AsyncWrite + Unpin>(
        &mut self,
        stream: S,
    ) -> Result<(), String> {
        match accept_async(stream).await {
            Ok(ws_stream) => {
                debug!("Accepted WebSocket connection");

                let (ws_write, ws_read) = ws_stream.split();

                // [client connection handler task]        [poller task]
                // client_channel_rx                <----- client_channel_tx

                // channel used by the poller task to send canister updates from the poller to the client session handler task
                // which will then forward it to the client via the WebSocket connection
                let (client_channel_tx, client_channel_rx): (
                    Sender<IcWsCanisterMessage>,
                    Receiver<IcWsCanisterMessage>,
                ) = mpsc::channel(100);

                let client_session_span = span!(parent: &Span::current(), Level::TRACE, "Client Session", canister_id = field::Empty);

                let client_session = ClientSession::init(
                    self.id,
                    self.agent.get_principal().expect("Principal should be set"),
                    client_channel_rx,
                    ws_write,
                    ws_read,
                    Arc::clone(&self.agent),
                )
                .instrument(client_session_span.clone())
                .await
                .map_err(|e| format!("Client session error: {:?}", e))?;

                client_session_span.in_scope(|| {
                    debug!("Client session initialized");
                });

                self.handle_client_session(
                    client_session,
                    Some(client_channel_tx),
                    client_session_span,
                )
                .instrument(Span::current())
                .await?;
                Ok(())
            },
            Err(e) => {
                // no cleanup needed on the WS Gateway state as the client's session has never been created
                Err(format!("Refused WebSocket connection {:?}", e))
            },
        }
    }

    /// Handles the client session by reacting to the changes in the session state
    async fn handle_client_session<S: AsyncRead + AsyncWrite + Unpin>(
        &mut self,
        mut client_session: ClientSession<S>,
        // passed in an option so that it can be taken once after session Setup without cloning it
        // it is important not to clone it as otherwise the client session will not receive None in case of a poller error
        mut client_channel_tx: Option<Sender<IcWsCanisterMessage>>,
        client_session_span: Span,
    ) -> Result<(), String> {
        let client_start_session_time = Instant::now();

        // keeps trying to update the client session state
        // if a new state is returned, execute the corresponding logic
        // if no new state is returned, try to update the state again
        loop {
            match client_session
                .try_update_state()
                .instrument(client_session_span.clone())
                .await
            {
                Ok(Some(IcWsSessionState::Init)) => {
                    // no update can bring the session back to Init
                    // no need to cleanup as the client session has not been created yet
                    unreachable!("Updating the client session state cannot result in Init");
                },
                Ok(Some(IcWsSessionState::Setup(ws_open_message))) => {
                    // SAFETY:
                    // first, update the gateway state
                    // only then, relay the message to the IC
                    // this is necessary to guarantee that once the poller retrieves the response to the WS open message,
                    // the poller sees (in the gateway state) the sending side of the channel needed to relay the response to the client session handler.
                    // the message cannot be relayed before doing so because if a poller is already running,
                    // it might poll a response for the connecting client before it gets the sending side of the channel

                    let canister_id = self.get_canister_id(&client_session);
                    let client_key = self.get_client_key(&client_session);
                    let new_poller_state = self
                        .gateway_state
                        .insert_client_channel_and_get_new_poller_state(
                            canister_id,
                            client_key.clone(),
                            // important not to clone 'client_channel_tx' as otherwise the client session will not receive None in case of a poller error
                            client_channel_tx.take().expect("must be set only once"),
                            client_session_span.clone(),
                        );
                    debug!("Client added to gateway state");

                    client_session_span.record("canister_id", canister_id.to_string());

                    // ensure this is done after the gateway state has been updated
                    // TODO: figure out if it is guaranteed that all threads see the updated state of the gateway
                    //       before relaying the message to the IC
                    if let Err(e) = client_session
                        .relay_client_message(ws_open_message)
                        .instrument(client_session_span.clone())
                        .await
                    {
                        // if the message could not be relayed to the IC, remove the client from the gateway state
                        // before returning the error and terminating the session handler
                        self.gateway_state
                            .remove_client(canister_id, client_key.clone());
                        debug!("Client removed from gateway state");

                        return Err(format!("Could not relay WS open message to IC: {:?}", e))?;
                    }

                    client_session_span.in_scope(|| {
                        debug!("Client session setup");
                    });

                    // check if a new poller has to be started
                    // if so, start the poller
                    if let Some(new_poller_state) = new_poller_state {
                        self.start_poller(
                            client_session
                                .canister_id
                                .expect("must be set during Setup"),
                            new_poller_state,
                        );
                    }
                    // do not return anything as the session is still alive
                },
                Ok(Some(IcWsSessionState::Open)) => {
                    client_session_span.in_scope(|| {
                        debug!("Client session opened");

                        let client_key = self.get_client_key(&client_session);
                        // Clients connection metrics
                        counter!("client_connected_count", "client_key" => client_key.to_string()).absolute(1);
                        // Calculate the time it took to open the connection and record it using the timer started in ws_listener.rs
                        let delta = self.start_connection_time.elapsed();
                        histogram!("connection_opening_time", "client_key" => client_key.to_string()).record(delta);
                    });
                    // do not return anything as the session is still alive
                },
                Ok(Some(IcWsSessionState::Closed)) => {
                    client_session_span.in_scope(|| {
                        debug!("Client session closed");
                    });

                    let canister_id = self.get_canister_id(&client_session);
                    let client_key = self.get_client_key(&client_session);
                    // remove client from gateway state
                    self.gateway_state
                        .remove_client(canister_id, client_key.clone());
                    debug!("Client removed from gateway state");

<<<<<<< HEAD
=======
                    // Clients connection metrics
                    let clients_connected = self.gateway_state.get_clients_count(canister_id);
                    debug!("Clients connected: {}", clients_connected.to_string());
                    gauge!("clients_connected", "canister_id" => canister_id.to_string())
                        .set(clients_connected as f64);

>>>>>>> f47a0a37
                    let delta = client_start_session_time.elapsed();
                    histogram!("connection_duration", "client_key" => client_key.to_string())
                        .record(delta);

                    self.call_ws_close(&canister_id, client_key).await;

                    // return Ok as the session was closed correctly
                    return Ok(());
                },
                Ok(None) => {
                    // no state change
                    continue;
                },
                Err(e) => {
                    client_session_span.in_scope(|| {
                        debug!("Client session error");
                    });
                    if let IcWsError::Poller(e) = e {
                        // no need to remove the client as the whole poller state has already been removed by the poller task
                        let err_msg = format!("Poller error: {:?}", e);
                        warn!(err_msg);
                        return Err(err_msg);
                    }
                    let canister_id = self.get_canister_id(&client_session);
                    let client_key = self.get_client_key(&client_session);
                    // if the error is not due to a a failed poller
                    // remove client from poller state, if it is present
                    // error might have happened before the client session was Setup
                    // if so, there is no need to remove the client as it is not yet in the poller state
                    if let ClientRemovalResult::Removed(client_key) = self
                        .gateway_state
                        .remove_client_if_exists(canister_id, client_key)
                    {
                        debug!("Client removed from gateway state");

<<<<<<< HEAD
=======
                        // Clients connection metrics
                        let clients_connected = self.gateway_state.get_clients_count(canister_id);
                        debug!("Clients connected: {}", clients_connected.to_string());
                        gauge!("clients_connected", "canister_id" => canister_id.to_string())
                            .set(clients_connected as f64);

>>>>>>> f47a0a37
                        let delta = client_start_session_time.elapsed();
                        histogram!("connection_duration", "client_key" => client_key.to_string())
                            .record(delta);

                        self.call_ws_close(&canister_id, client_key).await;

                        // return Err as the session had an error and cannot be updated anymore
                        return Err(format!("Client session error: {:?}", e));
                    }
                    return Err(format!("Client error before session Setup: {:?}", e));
                },
            }
        }
    }

    fn get_canister_id<S: AsyncRead + AsyncWrite + Unpin>(
        &self,
        client_session: &ClientSession<S>,
    ) -> CanisterPrincipal {
        client_session
            .canister_id
            .expect("must be set during Setup")
    }

    fn get_client_key<S: AsyncRead + AsyncWrite + Unpin>(
        &self,
        client_session: &ClientSession<S>,
    ) -> ClientKey {
        client_session
            .client_key
            .clone()
            .expect("must be set during Setup")
    }

    async fn call_ws_close(&self, canister_id: &CanisterPrincipal, client_key: ClientKey) {
        // call ws_close so that the client is removed from the canister
        if let Err(e) = ws_close(
            &self.agent,
            canister_id,
            CanisterWsCloseArguments { client_key },
        )
        .await
        {
            // this might happen when the canister has already removed the client from its state
            // due to an out of order client message, keep alive timeout or due to the dapp logic
            warn!("Calling ws_close on canister failed: {}", e);
        } else {
            debug!("Canister closed connection with client");
        }
    }

    /// Starts a new canister poller
    fn start_poller(&self, canister_id: CanisterPrincipal, poller_state: PollerState) {
        info!("Starting poller for canister: {}", canister_id);

        // spawn new canister poller task
        let agent = Arc::clone(&self.agent);
        let gateway_state = self.gateway_state.clone();
        let polling_interval_ms = self.polling_interval_ms;

        let active_pollers = gateway_state.get_active_pollers_count();
        debug!("Active pollers: {}", active_pollers.to_string());
        gauge!("active_pollers").set(active_pollers as f64);

        tokio::spawn(async move {
            // we pass both the whole gateway state and the poller state for the specific canister
            // the poller can access the poller state to determine which clients are connected
            // without having to lock the whole gateway state (TODO: check if true)
            // the poller periodically checks whether there are clients connected in the poller state and,
            // if not, removes the corresponding entry from the gateway state and terminates
            // TODO: figure out if this having the poller state actually helps
            let mut poller = CanisterPoller::new(
                agent,
                canister_id,
                poller_state,
                gateway_state.clone(),
                polling_interval_ms,
            );
            if let Err(e) = poller.run_polling().await {
                warn!(
                    "Poller for canister {} terminated with error: {:?}",
                    canister_id, e
                );
            } else {
                info!("Poller for canister {} terminated", canister_id);
            }
            // the poller takes care of notifying the session handlers when an error is detected
            // and removing its corresponding entry from the gateway state
            // therefore, this task can simply terminate without doing anything

            let active_pollers = gateway_state.get_active_pollers_count();
            debug!("Active pollers: {}", active_pollers.to_string());
            gauge!("active_pollers").set(active_pollers as f64);
        });
    }
}<|MERGE_RESOLUTION|>--- conflicted
+++ resolved
@@ -7,11 +7,7 @@
 use futures_util::StreamExt;
 use gateway_state::{CanisterPrincipal, ClientRemovalResult, GatewayState, PollerState};
 use ic_agent::Agent;
-<<<<<<< HEAD
 use metrics::{counter, gauge, histogram};
-=======
-use metrics::{gauge, histogram};
->>>>>>> f47a0a37
 use std::sync::Arc;
 use std::time::Instant;
 use tokio::{
@@ -214,15 +210,6 @@
                         .remove_client(canister_id, client_key.clone());
                     debug!("Client removed from gateway state");
 
-<<<<<<< HEAD
-=======
-                    // Clients connection metrics
-                    let clients_connected = self.gateway_state.get_clients_count(canister_id);
-                    debug!("Clients connected: {}", clients_connected.to_string());
-                    gauge!("clients_connected", "canister_id" => canister_id.to_string())
-                        .set(clients_connected as f64);
-
->>>>>>> f47a0a37
                     let delta = client_start_session_time.elapsed();
                     histogram!("connection_duration", "client_key" => client_key.to_string())
                         .record(delta);
@@ -258,15 +245,6 @@
                     {
                         debug!("Client removed from gateway state");
 
-<<<<<<< HEAD
-=======
-                        // Clients connection metrics
-                        let clients_connected = self.gateway_state.get_clients_count(canister_id);
-                        debug!("Clients connected: {}", clients_connected.to_string());
-                        gauge!("clients_connected", "canister_id" => canister_id.to_string())
-                            .set(clients_connected as f64);
-
->>>>>>> f47a0a37
                         let delta = client_start_session_time.elapsed();
                         histogram!("connection_duration", "client_key" => client_key.to_string())
                             .record(delta);
