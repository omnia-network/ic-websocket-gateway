use std::{fs, sync::Arc};

use futures_util::{stream::SplitSink, SinkExt, StreamExt, TryStreamExt};
use ic_agent::Agent;
use native_tls::Identity;
use serde_cbor::to_vec;
use tokio::{
    io::{AsyncRead, AsyncWrite},
    net::{TcpListener, TcpStream},
    select,
    sync::mpsc::{self, Sender},
};
use tokio_native_tls::{TlsAcceptor, TlsStream};
use tokio_tungstenite::{
    accept_async,
    tungstenite::{Error, Message},
    WebSocketStream,
};
<<<<<<< HEAD
use tracing::{debug, error, info, span, warn, Instrument, Level};
=======
use tokio_util::sync::CancellationToken;
use tracing::{error, info, span, warn, Instrument, Level};
>>>>>>> 4296620d

use crate::{
    canister_methods::{self, CanisterWsOpenResultValue},
    gateway_server::GatewaySession,
};

/// possible states of the WebSocket connection:
/// - established
/// - closed
/// - error
#[derive(Debug, Clone)]
pub enum WsConnectionState {
    /// WebSocket connection between client and WS Gateway established
    // does not imply that the IC WebSocket connection has also been established
    ConnectionEstablished(GatewaySession),
    /// WebSocket connection between client and WS Gateway closed
    ConnectionClosed(u64),
    /// error while handling WebSocket connection
    ConnectionError(IcWsError),
}

/// possible errors that can occur during a IC WebSocket connection
#[derive(Debug, Clone)]
pub enum IcWsError {
    /// error due to the client not following the IC WS initialization protocol
    InitializationError(String),
    /// WebSocket error
    WsError(String),
}

/// Possible TCP streams.
enum CustomTcpStream {
    Tcp(TcpStream),
    TcpWithTls(TlsStream<TcpStream>),
}

pub struct TlsConfig {
    pub certificate_pem_path: String,
    pub certificate_key_pem_path: String,
}

pub struct WsConnectionsHandler {
    // listener of incoming TCP connections
    listener: TcpListener,
    tls_acceptor: Option<TlsAcceptor>,
    agent: Arc<Agent>,
    client_connection_handler_tx: Sender<WsConnectionState>,
    // needed to know which gateway_session to delete in case of error or WS closed
    next_client_id: u64,
}

impl WsConnectionsHandler {
    pub async fn new(
        gateway_address: &str,
        agent: Arc<Agent>,
        client_connection_handler_tx: Sender<WsConnectionState>,
        tls_config: Option<TlsConfig>,
    ) -> Self {
        let listener = TcpListener::bind(&gateway_address)
            .await
            .expect("Can't listen");
        let mut tls_acceptor = None;
        if let Some(tls_config) = tls_config {
            let chain = fs::read(tls_config.certificate_pem_path).expect("Can't read certificate");
            let privkey =
                fs::read(tls_config.certificate_key_pem_path).expect("Can't read private key");
            let tls_identity =
                Identity::from_pkcs8(&chain, &privkey).expect("Can't create a TLS identity");
            let acceptor = TlsAcceptor::from(
                native_tls::TlsAcceptor::builder(tls_identity)
                    .build()
                    .expect("Can't create a TLS acceptor from the TLS identity"),
            );
            tls_acceptor = Some(acceptor);
            info!("TLS enabled");
        } else {
            info!("TLS disabled");
        }
        Self {
            listener,
            tls_acceptor,
            agent,
            client_connection_handler_tx,
            next_client_id: 0,
        }
    }

<<<<<<< HEAD
    pub async fn listen_for_incoming_requests(&mut self) {
        while let Ok((stream, client_addr)) = self.listener.accept().await {
            let stream = match self.tls_acceptor {
                Some(ref acceptor) => {
                    let tls_stream = acceptor.accept(stream).await;
                    match tls_stream {
                        Ok(tls_stream) => {
                            debug!("TLS handshake successful");
                            CustomTcpStream::TcpWithTls(tls_stream)
                        },
                        Err(e) => {
                            error!("TLS handshake failed: {:?}", e);
                            continue;
                        },
                    }
                },
                None => CustomTcpStream::Tcp(stream),
            };
            let agent_cl = Arc::clone(&self.agent);
            let client_connection_handler_tx_cl = self.client_connection_handler_tx.clone();
            // spawn a connection handler task for each incoming client connection
            let current_client_id = self.next_client_id;
            let span = span!(
                Level::INFO,
                "handle_client_connection",
                client_addr = ?client_addr,
                client_id = current_client_id
            );
            tokio::spawn(
                async move {
                    let client_connection_handler = ClientConnectionHandler::new(
                        current_client_id,
                        agent_cl,
                        client_connection_handler_tx_cl,
                    );
                    info!("Spawned new connection handler");
                    match stream {
                        CustomTcpStream::Tcp(stream) => {
                            client_connection_handler.handle_stream(stream).await
                        },
                        CustomTcpStream::TcpWithTls(stream) => {
                            client_connection_handler.handle_stream(stream).await
                        },
                    }
=======
    pub async fn listen_for_incoming_requests(&mut self, parent_token: CancellationToken) {
        // needed to ensure that we stop listening for incoming requests before we start shutting down the connections
        let child_token = CancellationToken::new();
        loop {
            select! {
                Ok((stream, client_addr)) = self.listener.accept(), if !parent_token.is_cancelled() => {
                    let agent_cl = Arc::clone(&self.agent);
                    let client_connection_handler_tx_cl = self.client_connection_handler_tx.clone();
                    // spawn a connection handler task for each incoming client connection
                    let current_client_id = self.next_client_id;
                    let span = span!(
                        Level::INFO,
                        "handle_client_connection",
                        client_addr = ?client_addr,
                        client_id = current_client_id
                    );

                    let child_token_cl = child_token.clone();
                    tokio::spawn(
                        async move {
                            let client_connection_handler = ClientConnectionHandler::new(
                                current_client_id,
                                agent_cl,
                                client_connection_handler_tx_cl,
                                child_token_cl
                            );
                            info!("Spawned new connection handler");
                            client_connection_handler
                                .handle_stream(stream)
                                .await;
                            info!("Terminated client connection handler task");
                        }
                        .instrument(span),
                    );
                    self.next_client_id += 1;
                },
                _ = parent_token.cancelled() => {
                    child_token.cancel();
                    warn!("Stopped listening for incoming requests");
                    break;
>>>>>>> 4296620d
                }

            }
        }
    }
}

struct ClientConnectionHandler {
    id: u64,
    agent: Arc<Agent>,
    client_connection_handler_tx: Sender<WsConnectionState>,
    token: CancellationToken,
}
impl ClientConnectionHandler {
    pub fn new(
        id: u64,
        agent: Arc<Agent>,
        client_connection_handler_tx: Sender<WsConnectionState>,
        token: CancellationToken,
    ) -> Self {
        Self {
            id,
            agent,
            client_connection_handler_tx,
            token,
        }
    }
    pub async fn handle_stream<S: AsyncRead + AsyncWrite + Unpin>(&self, stream: S) {
        match accept_async(stream).await {
            Ok(ws_stream) => {
                info!("Accepted WebSocket connection");
                let (mut ws_write, mut ws_read) = ws_stream.split();
                let mut is_first_message = true;
                // create channel which will be used to send messages from the canister poller directly to this client
                let (message_for_client_tx, mut message_for_client_rx) = mpsc::channel(100);
                let (terminate_client_handler_tx, mut terminate_client_handler_rx) =
                    mpsc::channel(1);
                loop {
                    select! {
                        // wait for incoming message from client
                        msg_res = ws_read.try_next(), if !self.token.is_cancelled() => {
                            match msg_res {
                                Ok(Some(message)) => {
                                    // check if the WebSocket connection is closed
                                    if message.is_close() {
                                        // let the main task know that it should remove the client's session from the WS Gateway state
                                        self.send_connection_state_to_clients_manager(WsConnectionState::ConnectionClosed(self.id)).await;
                                        info!("Client closed the Websocket connection: {:?}", message);
                                        // break from the loop so that the connection handler task can terminate
                                        break;
                                    }
                                    // check if it is the first message being sent by the client via WebSocket
                                    if is_first_message {
                                        // check if client followed the IC WebSocket connection establishment protocol
                                        match canister_methods::check_canister_init(&self.agent, message.clone()).await {
                                            Ok(CanisterWsOpenResultValue {
                                                client_key,
                                                canister_id,
                                                // nonce is used by a new poller to know which message nonce to start polling from (if needed)
                                                // the nonce is obtained from the canister every time a client connects and the ws_open is called by the WS Gateway
                                                nonce,
                                            }) => {
                                                // prevent adding a new client to the gateway state while shutting down
                                                if !self.token.is_cancelled() {
                                                    info!("Client established IC WebSocket connection");
                                                    // let the client know that the IC WS connection is setup correctly
                                                    send_ws_message_to_client(&mut ws_write, Message::Text("1".to_string())).await;

                                                    // create a new sender side of the channel which will be used to send canister messages
                                                    // from the poller task directly to the client's connection handler task
                                                    let message_for_client_tx_cl = message_for_client_tx.clone();
                                                    let terminate_client_handler_tx_cl = terminate_client_handler_tx.clone();
                                                    // instantiate a new GatewaySession and send it to the main thread
                                                    self.send_connection_state_to_clients_manager(
                                                        WsConnectionState::ConnectionEstablished(
                                                            GatewaySession::new(
                                                                self.id,
                                                                client_key,
                                                                canister_id,
                                                                message_for_client_tx_cl,
                                                                terminate_client_handler_tx_cl,
                                                                nonce,
                                                            ),
                                                        )
                                                    ).await;
                                                }
                                                else {
                                                    warn!("Preventing client connection handler task to establish new WS connection");
                                                    break;
                                                }
                                            },
                                            Err(e) => {
                                                info!("Client did not follow IC WebSocket establishment protocol: {:?}", e);
                                                // tell the client that the setup of the IC WS connection failed
                                                send_ws_message_to_client(&mut ws_write, Message::Text("0".to_string())).await;
                                                // if this branch is executed, the Ok branch is never been executed, hence the WS Gateway state
                                                // does not contain any session for this client and therefore there is no cleanup needed
                                                self.send_connection_state_to_clients_manager(
                                                    WsConnectionState::ConnectionError(IcWsError::InitializationError(e))
                                                ).await;
                                                // break from the loop so that the connection handler task can terminate
                                                break;
                                            }
                                        };
                                        // makes sure that this branch is executed at most once
                                        is_first_message = false;
                                    }
                                    else {
                                        warn!("Client sent a message via WebSocket connection: {:?}", message);
                                        // TODO: handle incoming message from client
                                    }
                                }
                                // in this case, client's session should have been cleaned up on the WS Gateway state already
                                // once the connection handler received Message::Close
                                // therefore, no additional cleanup is needed
                                Ok(None) => {

                                    self.send_connection_state_to_clients_manager(
                                        WsConnectionState::ConnectionError(IcWsError::WsError(Error::AlreadyClosed.to_string()))
                                    ).await;
                                    warn!("Client WebSocket connection already closed");
                                    // break from the loop so that the connection handler task can terminate
                                    break;
                                },
                                // the client's still needs to be cleaned up so it is necessary to return the client id
                                Err(e) => {
                                    // let the main task know that it should remove the client's session from the WS Gateway state
                                    self.send_connection_state_to_clients_manager(
                                        WsConnectionState::ConnectionClosed(self.id)
                                    )
                                    .await;
                                    info!("Client WebSocket connection error: {:?}", e);
                                    // break from the loop so that the connection handler task can terminate
                                    break;
                                }
                            }
                        }
                        // wait for canister message to send to client
                        Some(canister_message) = message_for_client_rx.recv() => {
                            info!("Sending message with key: {:?} to client", canister_message.key);
                            // relay canister message to client, cbor encoded
                            match to_vec(&canister_message) {
                                Ok(bytes) => {
                                    send_ws_message_to_client(&mut ws_write, Message::Binary(bytes)).await;
                                    info!("Message with key: {:?} sent to client", canister_message.key);
                                },
                                Err(e) => error!("Could not serialize canister message. Error: {:?}", e)
                            }
                        },
                        _ = self.token.cancelled() => {
                            self.send_connection_state_to_clients_manager(
                                WsConnectionState::ConnectionClosed(self.id)
                            )
                            .await;
                            // close the WebSocket connection
                            ws_write.close().await.unwrap();
                            warn!("Terminating client connection handler task");
                            break;
                        },
                        _ = terminate_client_handler_rx.recv() => {
                            // close the WebSocket connection
                            ws_write.close().await.unwrap();
                            error!("Terminating client connection handler task due to CDK error");
                            break;
                        }
                    }
                }
            },
            // no cleanup needed on the WS Gateway has the client's session has never been created
            Err(e) => {
                info!("Refused WebSocket connection {:?}", e);
                self.send_connection_state_to_clients_manager(WsConnectionState::ConnectionError(
                    IcWsError::WsError(e.to_string()),
                ))
                .await;
            },
        }
    }

    async fn send_connection_state_to_clients_manager(&self, connection_state: WsConnectionState) {
        if let Err(e) = self
            .client_connection_handler_tx
            .send(connection_state)
            .await
        {
            error!(
                "Receiver has been dropped on the clients connection manager's side. Error: {:?}",
                e
            );
        }
    }
}

async fn send_ws_message_to_client<S: AsyncRead + AsyncWrite + Unpin>(
    ws_write: &mut SplitSink<WebSocketStream<S>, Message>,
    message: Message,
) {
    if let Err(e) = ws_write.send(message).await {
        // TODO: graceful shutdown fo client task
        error!("Could not send message to client: {:?}", e);
    }
}<|MERGE_RESOLUTION|>--- conflicted
+++ resolved
@@ -16,12 +16,8 @@
     tungstenite::{Error, Message},
     WebSocketStream,
 };
-<<<<<<< HEAD
+use tokio_util::sync::CancellationToken;
 use tracing::{debug, error, info, span, warn, Instrument, Level};
-=======
-use tokio_util::sync::CancellationToken;
-use tracing::{error, info, span, warn, Instrument, Level};
->>>>>>> 4296620d
 
 use crate::{
     canister_methods::{self, CanisterWsOpenResultValue},
@@ -109,58 +105,28 @@
         }
     }
 
-<<<<<<< HEAD
-    pub async fn listen_for_incoming_requests(&mut self) {
-        while let Ok((stream, client_addr)) = self.listener.accept().await {
-            let stream = match self.tls_acceptor {
-                Some(ref acceptor) => {
-                    let tls_stream = acceptor.accept(stream).await;
-                    match tls_stream {
-                        Ok(tls_stream) => {
-                            debug!("TLS handshake successful");
-                            CustomTcpStream::TcpWithTls(tls_stream)
-                        },
-                        Err(e) => {
-                            error!("TLS handshake failed: {:?}", e);
-                            continue;
-                        },
-                    }
-                },
-                None => CustomTcpStream::Tcp(stream),
-            };
-            let agent_cl = Arc::clone(&self.agent);
-            let client_connection_handler_tx_cl = self.client_connection_handler_tx.clone();
-            // spawn a connection handler task for each incoming client connection
-            let current_client_id = self.next_client_id;
-            let span = span!(
-                Level::INFO,
-                "handle_client_connection",
-                client_addr = ?client_addr,
-                client_id = current_client_id
-            );
-            tokio::spawn(
-                async move {
-                    let client_connection_handler = ClientConnectionHandler::new(
-                        current_client_id,
-                        agent_cl,
-                        client_connection_handler_tx_cl,
-                    );
-                    info!("Spawned new connection handler");
-                    match stream {
-                        CustomTcpStream::Tcp(stream) => {
-                            client_connection_handler.handle_stream(stream).await
-                        },
-                        CustomTcpStream::TcpWithTls(stream) => {
-                            client_connection_handler.handle_stream(stream).await
-                        },
-                    }
-=======
     pub async fn listen_for_incoming_requests(&mut self, parent_token: CancellationToken) {
         // needed to ensure that we stop listening for incoming requests before we start shutting down the connections
         let child_token = CancellationToken::new();
         loop {
             select! {
                 Ok((stream, client_addr)) = self.listener.accept(), if !parent_token.is_cancelled() => {
+                    let stream = match self.tls_acceptor {
+                        Some(ref acceptor) => {
+                            let tls_stream = acceptor.accept(stream).await;
+                            match tls_stream {
+                                Ok(tls_stream) => {
+                                    debug!("TLS handshake successful");
+                                    CustomTcpStream::TcpWithTls(tls_stream)
+                                },
+                                Err(e) => {
+                                    error!("TLS handshake failed: {:?}", e);
+                                    continue;
+                                },
+                            }
+                        },
+                        None => CustomTcpStream::Tcp(stream),
+                    };
                     let agent_cl = Arc::clone(&self.agent);
                     let client_connection_handler_tx_cl = self.client_connection_handler_tx.clone();
                     // spawn a connection handler task for each incoming client connection
@@ -182,9 +148,14 @@
                                 child_token_cl
                             );
                             info!("Spawned new connection handler");
-                            client_connection_handler
-                                .handle_stream(stream)
-                                .await;
+                            match stream {
+                                CustomTcpStream::Tcp(stream) => {
+                                    client_connection_handler.handle_stream(stream).await
+                                },
+                                CustomTcpStream::TcpWithTls(stream) => {
+                                    client_connection_handler.handle_stream(stream).await
+                                },
+                            }
                             info!("Terminated client connection handler task");
                         }
                         .instrument(span),
@@ -195,7 +166,6 @@
                     child_token.cancel();
                     warn!("Stopped listening for incoming requests");
                     break;
->>>>>>> 4296620d
                 }
 
             }
