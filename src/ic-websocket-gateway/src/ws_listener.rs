--- conflicted
+++ resolved
@@ -218,15 +218,7 @@
         let polling_interval_ms = self.polling_interval_ms;
         // spawn a session handler task for each incoming client connection
 
-<<<<<<< HEAD
-        let start = self
-            .clients_connection_time
-            .get(&client_id)
-            .unwrap()
-            .clone();
-=======
         let start = *self.clients_connection_time.get(&client_id).unwrap();
->>>>>>> f47a0a37
 
         tokio::spawn(
             async move {
