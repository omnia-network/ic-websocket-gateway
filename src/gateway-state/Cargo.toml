--- conflicted
+++ resolved
@@ -12,10 +12,6 @@
 dashmap = "5.5.3"
 tokio = { workspace = true }
 tracing = { workspace = true }
-<<<<<<< HEAD
+
 metrics = { workspace = true }
-canister-utils = { version = "1.0.0", path = "../canister-utils" }
-=======
-
-canister-utils = { workspace = true }
->>>>>>> f47a0a37
+canister-utils = { workspace = true }